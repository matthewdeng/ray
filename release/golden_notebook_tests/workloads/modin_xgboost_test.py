--- conflicted
+++ resolved
@@ -1,22 +1,12 @@
 import argparse
-<<<<<<< HEAD
-import os
-=======
 import json
 import os
 import time
->>>>>>> 5e9b680e
 
 import modin.pandas as pd
 import ray
 from xgboost_ray import RayDMatrix, RayParams, train
 
-<<<<<<< HEAD
-FILE_S3_URI = "s3://ray-ci-higgs/HIGGS.csv"
-
-
-def test():
-=======
 from utils.utils import is_anyscale_connect
 
 HIGGS_S3_URI = "s3://ray-ci-higgs/HIGGS.csv"
@@ -24,21 +14,14 @@
 
 
 def main():
->>>>>>> 5e9b680e
     print("Loading HIGGS data.")
 
     colnames = ["label"] + ["feature-%02d" % i for i in range(1, 29)]
 
     if args.smoke_test:
-<<<<<<< HEAD
-        data = pd.read_csv(FILE_S3_URI, names=colnames, nrows=1000)
-    else:
-        data = pd.read_csv(FILE_S3_URI, names=colnames)
-=======
         data = pd.read_csv(SIMPLE_HIGGS_S3_URI, names=colnames)
     else:
         data = pd.read_csv(HIGGS_S3_URI, names=colnames)
->>>>>>> 5e9b680e
 
     print("Loaded HIGGS data.")
 
@@ -71,12 +54,6 @@
         help="Finish quickly for testing.")
     args = parser.parse_args()
 
-<<<<<<< HEAD
-    job_name = os.environ.get("RAY_JOB_NAME", "modin_xgboost_test")
-    ray.client().job_name(job_name).connect()
-
-    test()
-=======
     start = time.time()
 
     client_builder = ray.client()
@@ -96,5 +73,4 @@
     with open(test_output_json, "wt") as f:
         json.dump(result, f)
 
-    print("Test Successful!")
->>>>>>> 5e9b680e
+    print("Test Successful!")