load("@rules_cc//cc:defs.bzl", "cc_proto_library")
load("@rules_proto//proto:defs.bzl", "proto_library")
load("@rules_proto_grpc//python:defs.bzl", "python_grpc_compile")

package(default_visibility = ["//visibility:public"])

proto_library(
    name = "common_proto",
    srcs = ["common.proto"],
    visibility = ["//java:__subpackages__"],
    deps = [
        ":runtime_env_common_proto",
    ],
)

cc_proto_library(
    name = "common_cc_proto",
    deps = [":common_proto"],
)

python_grpc_compile(
    name = "common_py_proto",
    deps = [":common_proto"],
)

proto_library(
    name = "gcs_proto",
    srcs = ["gcs.proto"],
    visibility = ["//java:__subpackages__"],
    deps = [
        ":common_proto",
        ":runtime_env_common_proto",
    ],
)

proto_library(
    name = "instance_manager_proto",
    srcs = ["experimental/instance_manager.proto"],
)

python_grpc_compile(
    name = "instance_manager_py_proto",
    deps = [":instance_manager_proto"],
)

cc_proto_library(
    name = "instance_manager_cc_proto",
    deps = [":instance_manager_proto"],
)

proto_library(
    name = "runtime_env_common_proto",
    srcs = ["runtime_env_common.proto"],
    visibility = ["//java:__subpackages__"],
)

proto_library(
    name = "ray_syncer_proto",
    srcs = ["ray_syncer.proto"],
)

cc_proto_library(
    name = "ray_syncer_cc_proto",
    deps = [":ray_syncer_proto"],
)

cc_proto_library(
    name = "runtime_env_common_cc_proto",
    deps = [":runtime_env_common_proto"],
)

python_grpc_compile(
    name = "runtime_env_common_py_proto",
    deps = [":runtime_env_common_proto"],
)

cc_proto_library(
    name = "gcs_cc_proto",
    deps = [":gcs_proto"],
)

python_grpc_compile(
    name = "gcs_py_proto",
    deps = [":gcs_proto"],
)

# Function and class dependencies.
proto_library(
    name = "dependency_proto",
    srcs = ["dependency.proto"],
)

python_grpc_compile(
    name = "dependency_py_proto",
    deps = [":dependency_proto"],
)

# Text logging.
proto_library(
    name = "logging_proto",
    srcs = ["logging.proto"],
)

cc_proto_library(
    name = "logging_cc_proto",
    deps = [":logging_proto"],
)

python_grpc_compile(
    name = "logging_py_proto",
    deps = [":logging_proto"],
)

proto_library(
    name = "node_manager_proto",
    srcs = ["node_manager.proto"],
    deps = [
        ":autoscaler_proto",
        ":common_proto",
        ":gcs_proto",
        ":runtime_env_common_proto",
    ],
)

cc_proto_library(
    name = "node_manager_cc_proto",
    deps = [":node_manager_proto"],
)

python_grpc_compile(
    name = "node_manager_py_proto",
    deps = [":node_manager_proto"],
)

proto_library(
    name = "reporter_proto",
    srcs = ["reporter.proto"],
    deps = [
        ":common_proto",
        "@io_opencensus_proto//opencensus/proto/metrics/v1:metrics_proto",
    ],
)

cc_proto_library(
    name = "reporter_cc_proto",
    deps = [":reporter_proto"],
)

python_grpc_compile(
    name = "reporter_py_proto",
    deps = [":reporter_proto"],
)

proto_library(
    name = "gcs_service_proto",
    srcs = ["gcs_service.proto"],
    deps = [
        ":common_proto",
        ":gcs_proto",
        ":pubsub_proto",
    ],
)

cc_proto_library(
    name = "gcs_service_cc_proto",
    deps = [":gcs_service_proto"],
)

python_grpc_compile(
    name = "gcs_service_py_proto",
    deps = [":gcs_service_proto"],
)

proto_library(
    name = "test_service_proto",
    srcs = ["test_service.proto"],
    deps = [
        ":common_proto",
        ":gcs_proto",
    ],
)

cc_proto_library(
    name = "test_service_cc_proto",
    deps = [":test_service_proto"],
)

python_grpc_compile(
    name = "test_service_py_proto",
    deps = [":test_service_proto"],
)

proto_library(
    name = "object_manager_proto",
    srcs = ["object_manager.proto"],
    deps = [":common_proto"],
)

cc_proto_library(
    name = "object_manager_cc_proto",
    deps = [":object_manager_proto"],
)

proto_library(
    name = "core_worker_proto",
    srcs = ["core_worker.proto"],
    deps = [
        ":common_proto",
        ":gcs_service_proto",
        ":pubsub_proto",
    ],
)

python_grpc_compile(
    name = "core_worker_py_proto",
    deps = [":core_worker_proto"],
)

cc_proto_library(
    name = "worker_cc_proto",
    deps = ["core_worker_proto"],
)

proto_library(
    name = "serialization_proto",
    srcs = ["serialization.proto"],
)

cc_proto_library(
    name = "serialization_cc_proto",
    deps = ["serialization_proto"],
)

proto_library(
    name = "event_proto",
    srcs = ["event.proto"],
)

cc_proto_library(
    name = "event_cc_proto",
    deps = [":event_proto"],
)

python_grpc_compile(
    name = "event_py_proto",
    deps = [":event_proto"],
)

proto_library(
    name = "export_event_proto",
    srcs = ["export_api/export_event.proto"],
    deps = [
        ":export_actor_event_proto",
        ":export_driver_job_event_proto",
<<<<<<< HEAD
        ":export_submission_job_event_proto",
        ":export_train_state_proto",
=======
        ":export_node_event_proto",
        ":export_submission_job_event_proto",
        ":export_task_event_proto",
>>>>>>> 759bf760
    ],
)

cc_proto_library(
    name = "export_event_cc_proto",
    deps = [":export_event_proto"],
)

python_grpc_compile(
    name = "export_event_py_proto",
    deps = [":export_event_proto"],
)

proto_library(
    name = "export_task_event_proto",
    srcs = ["export_api/export_task_event.proto"],
    deps = [
        ":common_proto",
        ":export_runtime_env_proto",
    ],
)

cc_proto_library(
    name = "export_task_event_cc_proto",
    deps = [":export_task_event_proto"],
)

python_grpc_compile(
    name = "export_task_event_py_proto",
    deps = [":export_task_event_proto"],
)

proto_library(
    name = "export_runtime_env_proto",
    srcs = ["export_api/export_runtime_env.proto"],
)

cc_proto_library(
    name = "export_runtime_env_cc_proto",
    deps = [":export_runtime_env_proto"],
)

python_grpc_compile(
    name = "export_runtime_env_py_proto",
    deps = [":export_runtime_env_proto"],
)

proto_library(
    name = "export_node_event_proto",
    srcs = ["export_api/export_node_data.proto"],
)

cc_proto_library(
    name = "export_node_event_cc_proto",
    deps = [":export_node_event_proto"],
)

python_grpc_compile(
    name = "export_node_event_py_proto",
    deps = [":export_node_event_proto"],
)

proto_library(
    name = "export_actor_event_proto",
    srcs = ["export_api/export_actor_data.proto"],
    deps = [":common_proto"],
)

cc_proto_library(
    name = "export_actor_event_cc_proto",
    deps = [":export_actor_event_proto"],
)

python_grpc_compile(
    name = "export_actor_event_py_proto",
    deps = [":export_actor_event_proto"],
)

proto_library(
    name = "export_driver_job_event_proto",
    srcs = ["export_api/export_driver_job_event.proto"],
    deps = [
        ":common_proto",
        ":export_runtime_env_proto",
    ],
)

cc_proto_library(
    name = "export_driver_job_event_cc_proto",
    deps = [":export_driver_job_event_proto"],
)

python_grpc_compile(
    name = "export_driver_job_event_py_proto",
    deps = [":export_driver_job_event_proto"],
)

proto_library(
    name = "export_submission_job_event_proto",
    srcs = ["export_api/export_submission_job_event.proto"],
)

cc_proto_library(
    name = "export_submission_job_event_cc_proto",
    deps = [":export_submission_job_event_proto"],
)

python_grpc_compile(
    name = "export_submission_job_event_py_proto",
    deps = [":export_submission_job_event_proto"],
)

proto_library(
    name = "export_train_state_proto",
    srcs = ["export_api/export_train_state.proto"],
)

cc_proto_library(
    name = "export_train_state_cc_proto",
    deps = [":export_train_state_proto"],
)

python_grpc_compile(
    name = "export_train_state_py_proto",
    deps = [":export_train_state_proto"],
)

# Agent manager gRPC lib.
proto_library(
    name = "agent_manager_proto",
    srcs = ["agent_manager.proto"],
    deps = [],
)

python_grpc_compile(
    name = "agent_manager_py_proto",
    deps = [":agent_manager_proto"],
)

cc_proto_library(
    name = "agent_manager_cc_proto",
    deps = [":agent_manager_proto"],
)

# Ray Client gRPC lib
proto_library(
    name = "ray_client_proto",
    srcs = ["ray_client.proto"],
    deps = [":common_proto"],
)

python_grpc_compile(
    name = "ray_client_py_proto",
    deps = [":ray_client_proto"],
)

# Pubsub
proto_library(
    name = "pubsub_proto",
    srcs = ["pubsub.proto"],
    deps = [
        ":common_proto",
        ":dependency_proto",
        ":gcs_proto",
        ":logging_proto",
        ":reporter_proto",
    ],
)

cc_proto_library(
    name = "pubsub_cc_proto",
    deps = [":pubsub_proto"],
)

# runtime env agent gRPC lib.
proto_library(
    name = "runtime_env_agent_proto",
    srcs = ["runtime_env_agent.proto"],
    deps = [
        ":agent_manager_proto",
        ":common_proto",
        ":runtime_env_common_proto",
    ],
)

python_grpc_compile(
    name = "runtime_env_agent_py_proto",
    deps = [":runtime_env_agent_proto"],
)

cc_proto_library(
    name = "runtime_env_agent_cc_proto",
    deps = [":runtime_env_agent_proto"],
)

proto_library(
    name = "serve_proto",
    srcs = ["serve.proto"],
    visibility = ["//java:__subpackages__"],
)

python_grpc_compile(
    name = "serve_py_proto",
    deps = [":serve_proto"],
)

proto_library(
    name = "usage_proto",
    srcs = ["usage.proto"],
)

python_grpc_compile(
    name = "usage_py_proto",
    deps = [":usage_proto"],
)

cc_proto_library(
    name = "usage_cc_proto",
    deps = [":usage_proto"],
)

proto_library(
    name = "autoscaler_proto",
    srcs = ["autoscaler.proto"],
)

python_grpc_compile(
    name = "autoscaler_py_proto",
    deps = [":autoscaler_proto"],
)

cc_proto_library(
    name = "autoscaler_cc_proto",
    deps = [":autoscaler_proto"],
)<|MERGE_RESOLUTION|>--- conflicted
+++ resolved
@@ -252,14 +252,10 @@
     deps = [
         ":export_actor_event_proto",
         ":export_driver_job_event_proto",
-<<<<<<< HEAD
-        ":export_submission_job_event_proto",
-        ":export_train_state_proto",
-=======
         ":export_node_event_proto",
         ":export_submission_job_event_proto",
         ":export_task_event_proto",
->>>>>>> 759bf760
+        ":export_train_state_proto",
     ],
 )
 
