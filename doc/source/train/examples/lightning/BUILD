load("//bazel:python.bzl", "py_test_run_all_notebooks")

filegroup(
    name="lightning_examples",
    srcs=glob(["*.ipynb"]),
    visibility=["//doc:__subpackages__"],
)

# GPU tests
py_test_run_all_notebooks(
    size="large",
    include=["*.ipynb"],
    exclude=[
<<<<<<< HEAD
        "lightning_exp_tracking.ipynb", # CPU test
        "dolly_lightning_fsdp_finetuning.ipynb", # Release Test
=======
>>>>>>> f493a7d0
        "vicuna_13b_lightning_deepspeed_finetune.ipynb", # Release Test
    ],
    data=["//doc/source/train/examples/lightning:lightning_examples"],
    tags=["exclusive", "team:ml", "gpu", "ray_air"],
)<|MERGE_RESOLUTION|>--- conflicted
+++ resolved
@@ -11,11 +11,7 @@
     size="large",
     include=["*.ipynb"],
     exclude=[
-<<<<<<< HEAD
-        "lightning_exp_tracking.ipynb", # CPU test
         "dolly_lightning_fsdp_finetuning.ipynb", # Release Test
-=======
->>>>>>> f493a7d0
         "vicuna_13b_lightning_deepspeed_finetune.ipynb", # Release Test
     ],
     data=["//doc/source/train/examples/lightning:lightning_examples"],
