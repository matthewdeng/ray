--- conflicted
+++ resolved
@@ -105,7 +105,6 @@
         num_cpus = 1
         num_gpus = int(use_gpu)
 
-<<<<<<< HEAD
         if resources_per_worker:
             # Override CPU and GPU resources and remove from dict.
             # TODO: case-sensitive? Ray uses capital, RayTune uses lower
@@ -123,15 +122,12 @@
                     "request a positive number of `GPU` in "
                     "`resources_per_worker.")
 
-        self._executor = BackendExecutor(backend_config, num_workers, num_cpus,
-                                         num_gpus, resources_per_worker,
-                                         logdir)
-=======
         self._executor = BackendExecutor(
             backend_config=backend_config,
             num_workers=num_workers,
-            num_cpus_per_worker=1,
-            num_gpus_per_worker=int(use_gpu),
+            num_cpus_per_worker=num_cpus,
+            num_gpus_per_worker=num_gpus,
+            additional_resources_per_worker=resources_per_worker,
             max_retries=max_retries)
 
     def create_logdir(self, log_dir: Optional[Union[str, Path]]) -> Path:
@@ -151,7 +147,6 @@
         """Create rundir for the particular training run."""
         self.latest_run_dir.mkdir(parents=True, exist_ok=True)
         logger.info(f"Run results will be logged in: {self.latest_run_dir}")
->>>>>>> fa961032
 
     def _get_backend_config(
             self, backend: Union[str, BackendConfig]) -> BackendConfig:
