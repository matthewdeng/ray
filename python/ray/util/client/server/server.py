--- conflicted
+++ resolved
@@ -5,10 +5,8 @@
 from collections import defaultdict
 from dataclasses import dataclass
 import os
-<<<<<<< HEAD
 import sys
-=======
->>>>>>> 10fdb9e9
+
 import threading
 from typing import Any
 from typing import List
@@ -436,12 +434,8 @@
                 try:
                     working_dir = runtime_env.fetch_package(uri)
                     if working_dir:
-<<<<<<< HEAD
                         os.chdir(str(working_dir))
                         sys.path.insert(0, str(working_dir))
-=======
-                        os.chdir(working_dir)
->>>>>>> 10fdb9e9
                 except IOError:
                     missing_uris.append(uri)
         return missing_uris
