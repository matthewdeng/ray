import abc
import json
import logging
import os
import warnings
from pathlib import Path
from typing import List, Optional, Dict, Set, Tuple, Union

import numpy as np

from ray.train.callbacks import TrainingCallback
from ray.train.callbacks.results_prepocessors import WorkersResultsPreprocessor, \
    SingleWorkerResultsPreprocessor, KeysResultsPreprocessor
from ray.train.constants import (RESULT_FILE_JSON, TRAINING_ITERATION,
                                 TIME_TOTAL_S, TIMESTAMP, PID,
                                 TRAIN_CHECKPOINT_SUBDIR)
from ray.util.debug import log_once
from ray.util.ml_utils.dict import flatten_dict
from ray.util.ml_utils.json import SafeFallbackEncoder
from ray.util.ml_utils.mlflow import MLflowLoggerUtil

logger = logging.getLogger(__name__)


class TrainingLogdirCallback(TrainingCallback, abc.ABC):
    """Abstract Train callback class with logging directory."""

    def start_training(self, logdir: str, config: Dict, **info):
        if self._logdir:
            logdir_path = Path(self._logdir)
        else:
            logdir_path = Path(logdir)

        if not logdir_path.is_dir():
            raise ValueError(f"logdir '{logdir_path}' must be a directory.")

        self._logdir_path = logdir_path

    @property
    def logdir(self) -> Optional[Path]:
        """Path to currently used logging directory."""
        if not hasattr(self, "_logdir_path"):
            return Path(self._logdir)
        return Path(self._logdir_path)


class TrainingSingleFileLoggingCallback(TrainingLogdirCallback, abc.ABC):
    """Abstract Train logging callback class.

    Args:
        logdir (Optional[str]): Path to directory where the results file
            should be. If None, will be set by the Trainer.
        filename (Optional[str]): Filename in logdir to save results to.
        workers_to_log (int|List[int]|None): Worker indices to log.
            If None, will log all workers. By default, will log the
            worker with index 0.
    """

    # Defining it like this ensures it will be overwritten
    # in a subclass - otherwise an exception will be raised
    _default_filename: Union[str, Path]

    def __init__(self,
                 logdir: Optional[str] = None,
                 filename: Optional[str] = None,
                 workers_to_log: Optional[Union[int, List[int]]] = 0) -> None:
        self._logdir = logdir
        self._filename = filename
        self._log_path = None
        self._results_preprocessors = [
            WorkersResultsPreprocessor(workers_to_log=workers_to_log)
        ]

    def _create_log_path(self, logdir_path: Path, filename: Path) -> Path:
        if not filename:
            raise ValueError("filename cannot be None or empty.")
        return logdir_path.joinpath(Path(filename))

    def start_training(self, logdir: str, **info):
        super().start_training(logdir=logdir, **info)

        if not self._filename:
            filename = self._default_filename
        else:
            filename = self._filename

        self._log_path = self._create_log_path(self.logdir, filename)

    @property
    def log_path(self) -> Optional[Path]:
        """Path to the log file.

        Will be None before `start_training` is called for the first time.
        """
        return self._log_path


class JsonLoggerCallback(TrainingSingleFileLoggingCallback):
    """Logs Train results in json format.

    Args:
        logdir (Optional[str]): Path to directory where the results file
            should be. If None, will be set by the Trainer.
        filename (Optional[str]): Filename in logdir to save results to.
        workers_to_log (int|List[int]|None): Worker indices to log.
            If None, will log all workers. By default, will log the
            worker with index 0.
    """

    _default_filename: Union[str, Path] = RESULT_FILE_JSON

    def start_training(self, logdir: str, **info):
        super().start_training(logdir=logdir, **info)

        # Create a JSON file with an empty list
        # that will be latter appended to
        with open(self._log_path, "w") as f:
            json.dump([], f, cls=SafeFallbackEncoder)

    def handle_result(self, results: List[Dict], **info):
        with open(self._log_path, "r+") as f:
            loaded_results = json.load(f)
            f.seek(0)
<<<<<<< HEAD
            json.dump(loaded_results + [results], f, cls=SafeFallbackEncoder)
=======
            json.dump(
                loaded_results + [results_to_log], f, cls=SafeFallbackEncoder)


class TrainingSingleWorkerLoggingCallback(TrainingLogdirCallback, abc.ABC):
    """Abstract Train logging callback class.

    Allows only for single-worker logging.
>>>>>>> 72c9fef5


class MLflowLoggerCallback(TrainingLogdirMixin, TrainingCallback):
    """MLflow Logger to automatically log Train results and config to MLflow.

    MLflow (https://mlflow.org) Tracking is an open source library for
    recording and querying experiments. This Ray Train callback
    sends information (config parameters, training results & metrics,
    and artifacts) to MLflow for automatic experiment tracking.

    Args:
        tracking_uri (Optional[str]): The tracking URI for where to manage
            experiments and runs. This can either be a local file path or a
            remote server. If None is passed in, the logdir of the trainer
            will be used as the tracking URI.
            This arg gets passed directly to mlflow initialization.
        registry_uri (Optional[str]): The registry URI that gets passed
            directly to mlflow initialization. If None is passed in, the
            logdir of the trainer will be used as the registry URI.
        experiment_id (Optional[str]): The experiment id of an already
            existing experiment. If not
            passed in, experiment_name will be used.
        experiment_name (Optional[str]): The experiment name to use for this
            Train run.
            If the experiment with the name already exists with MLflow,
            it will be used. If not, a new experiment will be created with
            this name. At least one of ``experiment_id`` or
            ``experiment_name`` must be passed in.
        tags (Optional[Dict]):  An optional dictionary of string keys and
            values to set as tags on the run
        save_artifact (bool): If set to True, automatically save the entire
            contents of the Train local_dir as an artifact to the
            corresponding run in MlFlow.
        logdir (Optional[str]): Path to directory where the results file
            should be. If None, will be set by the Trainer. If no tracking
            uri or registry uri are passed in, the logdir will be used for
            both.
        worker_to_log (int): Worker index to log. By default, will log the
            worker with index 0.
    """

    def __init__(self,
                 tracking_uri: Optional[str] = None,
                 registry_uri: Optional[str] = None,
                 experiment_id: Optional[str] = None,
                 experiment_name: Optional[str] = None,
                 tags: Optional[Dict] = None,
                 save_artifact: bool = False,
                 logdir: Optional[str] = None,
                 worker_to_log: int = 0):
        super().__init__(logdir=logdir)
        self._results_preprocessors = [
            SingleWorkerResultsPreprocessor(workers_to_log=worker_to_log)
        ]

        self.tracking_uri = tracking_uri
        self.registry_uri = registry_uri
        self.experiment_id = experiment_id
        self.experiment_name = experiment_name
        self.tags = tags

        self.save_artifact = save_artifact
        self.mlflow_util = MLflowLoggerUtil()

    def start_training(self, logdir: str, config: Dict, **info):
        super().start_training(logdir=logdir, config=config, **info)

        tracking_uri = self.tracking_uri or os.path.join(
            str(self.logdir), "mlruns")
        registry_uri = self.registry_uri or os.path.join(
            str(self.logdir), "mlruns")

        self.mlflow_util.setup_mlflow(
            tracking_uri=tracking_uri,
            registry_uri=registry_uri,
            experiment_id=self.experiment_id,
            experiment_name=self.experiment_name,
            create_experiment_if_not_exists=True)

        self.mlflow_util.start_run(tags=self.tags, set_active=True)
        self.mlflow_util.log_params(params_to_log=config)

    def handle_result(self, results: List[Dict], **info):
        result = results[0]

        self.mlflow_util.log_metrics(
            metrics_to_log=result, step=result[TRAINING_ITERATION])

    def finish_training(self, error: bool = False, **info):
        checkpoint_dir = self.logdir.joinpath(TRAIN_CHECKPOINT_SUBDIR)
        if self.save_artifact and checkpoint_dir.exists():
            self.mlflow_util.save_artifacts(dir=str(checkpoint_dir))
        self.mlflow_util.end_run(status="FAILED" if error else "FINISHED")


class TBXLoggerCallback(TrainingLogdirMixin, TrainingCallback):
    """Logs Train results in TensorboardX format.

    Args:
        logdir (Optional[str]): Path to directory where the results file
            should be. If None, will be set by the Trainer.
        worker_to_log (int): Worker index to log. By default, will log the
            worker with index 0.
    """

    VALID_SUMMARY_TYPES: Tuple[type] = (int, float, np.float32, np.float64,
                                        np.int32, np.int64)
    IGNORE_KEYS: Set[str] = {PID, TIMESTAMP, TIME_TOTAL_S}

    def __init__(self, logdir: Optional[str] = None,
                 worker_to_log: int = 0) -> None:
        self._logdir = logdir
        self._log_path = None

        self._results_preprocessors = [
            SingleWorkerResultsPreprocessor(workers_to_log=worker_to_log),
            KeysResultsPreprocessor(excluded_keys=self.IGNORE_KEYS)
        ]

    def start_training(self, logdir: str, **info):
        super().start_training(logdir=logdir, **info)

        try:
            from tensorboardX import SummaryWriter
        except ImportError:
            if log_once("tbx-install"):
                warnings.warn(
                    "pip install 'tensorboardX' to see TensorBoard files.")
            raise

        self._file_writer = SummaryWriter(self.logdir, flush_secs=30)

    def handle_result(self, results: List[Dict], **info):
        result = results[0]
        # Use TRAINING_ITERATION for step but remove it so it is not logged.
        step = result.pop(TRAINING_ITERATION)
        flat_result = flatten_dict(result, delimiter="/")
        path = ["ray", "train"]

        # same logic as in ray.tune.logger.TBXLogger
        for attr, value in flat_result.items():
            full_attr = "/".join(path + [attr])
            if (isinstance(value, self.VALID_SUMMARY_TYPES)
                    and not np.isnan(value)):
                self._file_writer.add_scalar(
                    full_attr, value, global_step=step)
            elif ((isinstance(value, list) and len(value) > 0)
                  or (isinstance(value, np.ndarray) and value.size > 0)):

                # Must be video
                if isinstance(value, np.ndarray) and value.ndim == 5:
                    self._file_writer.add_video(
                        full_attr, value, global_step=step, fps=20)
                    continue

                try:
                    self._file_writer.add_histogram(
                        full_attr, value, global_step=step)
                # In case TensorboardX still doesn't think it's a valid value
                # (e.g. `[[]]`), warn and move on.
                except (ValueError, TypeError):
                    if log_once("invalid_tbx_value"):
                        warnings.warn(
                            "You are trying to log an invalid value ({}={}) "
                            "via {}!".format(full_attr, value,
                                             type(self).__name__))
        self._file_writer.flush()

    def finish_training(self, error: bool = False, **info):
        self._file_writer.close()<|MERGE_RESOLUTION|>--- conflicted
+++ resolved
@@ -121,21 +121,10 @@
         with open(self._log_path, "r+") as f:
             loaded_results = json.load(f)
             f.seek(0)
-<<<<<<< HEAD
             json.dump(loaded_results + [results], f, cls=SafeFallbackEncoder)
-=======
-            json.dump(
-                loaded_results + [results_to_log], f, cls=SafeFallbackEncoder)
-
-
-class TrainingSingleWorkerLoggingCallback(TrainingLogdirCallback, abc.ABC):
-    """Abstract Train logging callback class.
-
-    Allows only for single-worker logging.
->>>>>>> 72c9fef5
-
-
-class MLflowLoggerCallback(TrainingLogdirMixin, TrainingCallback):
+
+
+class MLflowLoggerCallback(TrainingLogdirCallback, TrainingCallback):
     """MLflow Logger to automatically log Train results and config to MLflow.
 
     MLflow (https://mlflow.org) Tracking is an open source library for
@@ -228,7 +217,7 @@
         self.mlflow_util.end_run(status="FAILED" if error else "FINISHED")
 
 
-class TBXLoggerCallback(TrainingLogdirMixin, TrainingCallback):
+class TBXLoggerCallback(TrainingLogdirCallback, TrainingCallback):
     """Logs Train results in TensorboardX format.
 
     Args:
